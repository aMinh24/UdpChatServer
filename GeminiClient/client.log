--- conflicted
+++ resolved
@@ -1,6 +1,5 @@
 2025-04-14 15:05:03,375 - AIClientLogger - INFO - MainThread - 
 Signal received, shutting down AI client...
-<<<<<<< HEAD
 2025-04-14 08:35:10,561 - AIClientLogger - INFO - MainThread - AI Client stopping...
 2025-04-14 08:35:11,224 - AIClientLogger - INFO - MainThread - Stopping UDP Manager...
 2025-04-14 08:35:11,689 - AIClientLogger - INFO - MainThread - UDP Socket closed.
@@ -250,7 +249,6 @@
 2025-04-14 14:41:44,882 - AIClientLogger - ERROR - UDPReceiveThread - Login handshake failed at ACK stage (Server TX: C2S_login_16, Status: failure): Action processing failed.
 2025-04-14 14:41:44,883 - AIClientLogger - INFO - UDPReceiveThread - AI Client stopping...
 2025-04-14 14:41:45,869 - AIClientLogger - INFO - MainThread - Exiting main application.
-=======
 2025-04-14 15:05:03,376 - AIClientLogger - INFO - MainThread - AI Client stopping...
 2025-04-14 15:05:04,318 - AIClientLogger - INFO - MainThread - Stopping UDP Manager...
 2025-04-14 15:05:05,172 - AIClientLogger - INFO - MainThread - UDP Socket closed.
@@ -259,4 +257,3 @@
 2025-04-14 15:05:05,172 - AIClientLogger - INFO - MainThread - Session cleared (logged out or disconnected).
 2025-04-14 15:05:05,172 - AIClientLogger - INFO - MainThread - AI Client stopped.
 2025-04-14 15:05:05,173 - AIClientLogger - INFO - MainThread - Exiting main application.
->>>>>>> 9d86fc4c
