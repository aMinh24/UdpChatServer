package UdpChatServer.handler.file;

import java.io.FileOutputStream;
import java.io.IOException;
import java.net.DatagramSocket;
import java.net.InetAddress;
import java.nio.file.Files;
import java.nio.file.Path;
import java.nio.file.Paths;
import java.sql.Timestamp;
import java.util.Set;
import java.util.concurrent.ConcurrentSkipListMap;
import java.util.concurrent.CopyOnWriteArrayList;

import com.google.gson.JsonObject;

import UdpChatServer.db.FileDAO;
import UdpChatServer.db.MessageDAO;
import UdpChatServer.db.RoomDAO;
import UdpChatServer.db.UserDAO;
import UdpChatServer.manager.ClientSessionManager;
import UdpChatServer.model.Constants;
import UdpChatServer.model.FileMetaData;
import UdpChatServer.model.FileState;
import UdpChatServer.model.Message;
import UdpChatServer.model.SessionInfo;

public class FileSendFinHandler extends FileTransferHandler {
    public FileSendFinHandler(MessageDAO messageDAO, UserDAO userDAO, RoomDAO roomDAO, FileDAO fileDAO, DatagramSocket socket, ClientSessionManager sessionManager) {
        super(sessionManager, messageDAO, userDAO, roomDAO, fileDAO, socket);
    }

    public void handle(JsonObject jsonPacket, InetAddress clientAddress, int clientPort) {
        try {
            JsonObject dataJson = jsonPacket.getAsJsonObject(Constants.KEY_DATA);
            System.out.println("Received FIN packet: " + dataJson.toString());
            String senderChatId = dataJson.get("chat_id").getAsString();
            String roomId = dataJson.get("room_id").getAsString();
            String filePath = dataJson.get("file_path").getAsString();
            String fileIdentifier = senderChatId + "_" + roomId + "_" + filePath;
            filePath = cleanFilePath(filePath);

            System.out.println("Received FIN for file '" + filePath + "' from " + senderChatId + " for " + roomId);
            ConcurrentSkipListMap<Integer, byte[]> chunks = incomingFileChunks.remove(fileIdentifier);
            if (chunks == null) {
<<<<<<< HEAD
                // System.out.println("No chunks found for file '" + filePath + "' from " + senderChatId + " for " + roomId);
                // JsonObject responJsonPacket = createJsonPacket(Constants.ACTION_FILE_SEND_FIN, Constants.STATUS_FAILURE, "No chunks found for file " + filePath, null);
                // sendPacket(responJsonPacket, clientAddress, clientPort);
                System.out.println("---------------------------------------------------------null--");
=======
                System.out
                        .println("No chunks found for file '" + filePath + "' from " + senderChatId + " for " + roomId);
                JsonObject responJsonPacket = createJsonPacket(Constants.ACTION_FILE_SEND_FIN, Constants.STATUS_FAILURE,
                        "No chunks found for file " + filePath, null);
                sendPacket(responJsonPacket, clientAddress, clientPort);
>>>>>>> 99b0d328
                return;
            }
           
            // Assemble the file
            Files.createDirectories(Paths.get(Constants.STORAGE_DIR + "/" + roomId));
            Path storagePath = Paths.get(Constants.STORAGE_DIR + "/" + roomId, filePath);
            long totalBytesWritten = 0;
            System.out.println("Storage path:----------------------- " + storagePath.toString());
            try (FileOutputStream fos = new FileOutputStream(storagePath.toFile())) {
                System.out.println(" ------------9-----------------(*( --------------------))");
                for (byte[] chunk : chunks.values()) {
                    fos.write(chunk);
                    totalBytesWritten += chunk.length;
                }
                fos.flush();
                System.out.println("File '" + filePath + "' assembled successfully (" + totalBytesWritten
                        + " bytes) in " + Constants.STORAGE_DIR);

                // Add file metadata for the recipient client
                FileMetaData metaData = new FileMetaData(filePath, totalBytesWritten, filePath);
                filesForClients.computeIfAbsent(roomId, k -> new CopyOnWriteArrayList<>()).add(metaData);

                // Gửi phản hồi thành công
<<<<<<< HEAD
                JsonObject responJsonPacket = createJsonPacket(Constants.ACTION_FILE_SEND_FIN, Constants.STATUS_SUCCESS, "File assembled successfully: " + totalBytesWritten + " bytes", jsonPacket);
=======
                JsonObject responJsonPacket = createJsonPacket(Constants.ACTION_FILE_SEND_FIN, Constants.STATUS_SUCCESS,
                        "File assembled successfully: " + totalBytesWritten + " bytes", null);
>>>>>>> 99b0d328
                sendPacket(responJsonPacket, clientAddress, clientPort);

                System.out.println("File '" + filePath + "' is now available for client '" + roomId + "'");
            } catch (IOException e) {
                System.err.println("Error writing assembled file '" + filePath + "': "
                        + e.getMessage());
                try {
                    Files.deleteIfExists(storagePath);
                } catch (IOException ex) {
                    System.err.println("Error deleting partial file: " + ex.getMessage());
                }
                JsonObject responJsonPacket = createJsonPacket(Constants.ACTION_FILE_SEND_FIN, Constants.STATUS_ERROR,
                        "Error writing assembled file '" + filePath, null);
                sendPacket(responJsonPacket, clientAddress, clientPort);
            }

            String fileType = fileTypes.remove(fileIdentifier); // Remove after use
            if (fileType == null) {
                fileType = "unknown"; // Default value if not found
            }

            Timestamp timestamp = new Timestamp(System.currentTimeMillis());
            FileState fileToSave = new FileState(null, roomId, senderChatId, filePath, fileType, timestamp);
            fileDAO.saveFile(fileToSave);
            // TODO: Change message format
            String fileMessage = "file_path " + filePath + " chat_id " + senderChatId + " room_id " + roomId + " file_type " + fileType;
            Message messageToSave = new Message(null, roomId, senderChatId, fileMessage, timestamp);
            messageDAO.saveMessage(messageToSave);

            forwardFileNotiToRoom(senderChatId, roomId, fileMessage, timestamp);
        } catch (Exception e) {
            System.err.println("Error in handleSendFin: " + e.getMessage());
            // Gửi phản hồi lỗi chung
            JsonObject responJson = jsonPacket;
            responJson.addProperty(Constants.KEY_MESSAGE, "Server error");
            responJson.addProperty(Constants.KEY_STATUS, Constants.STATUS_ERROR);
            sendPacket(responJson, clientAddress, clientPort);
        }
    }
<<<<<<< HEAD
    private String cleanFilePath(String filePath) {
        // Lấy tên file từ đường dẫn đầy đủ
        String fileName = Paths.get(filePath).getFileName().toString();
        
        // Loại bỏ các ký tự không hợp lệ
        fileName = fileName.replaceAll("[:\\\\/*?|<>]", "_");
        
        return fileName;
    }
    // private void forwardMessageToRoom(String sender, String receiver, String roomId, String filename,
    //         Timestamp timestamp, InetAddress clientAddress, int clientPort) {
    //     // Get participants from RoomDAO for persistence, or RoomManager for in-memory
    //     // state
    //     // Using RoomDAO might be slightly safer if RoomManager state could be
    //     // inconsistent
    //     Set<String> participants = roomDAO.getParticipantsInRoom(roomId);
    //     // Set<String> participants = roomManager.getUsersInRoom(roomId); // Alternative
    //     // using in-memory state

    //     if (participants.isEmpty()) {
    //         System.out
    //                 .println("No participants found in RoomDAO/RoomManager for room '{}' to forward message." + roomId);
    //         return;
    //     }

    //     System.out.println(
    //             "Forwarding message in room " + roomId + " from " + sender + " to participants: " + participants);

    //     JsonObject notificationJson = new JsonObject();
    //     notificationJson.addProperty(Constants.KEY_ACTION, Constants.ACTION_FILE_NOTI);
    //     notificationJson.addProperty(Constants.KEY_STATUS, Constants.STATUS_SUCCESS);
    //     notificationJson.addProperty(Constants.KEY_MESSAGE, "New file received: " + filename);
    //     JsonObject fileData = new JsonObject();
    //     fileData.addProperty("sender", sender);
    //     fileData.addProperty("recipient", receiver);
    //     fileData.addProperty("room_id", roomId);
    //     fileData.addProperty("file_name", filename);

    //     for (String recipientChatId : participants) {
    //         System.out.println("Recipient in room " + roomId + ": " + recipientChatId);
    //         if (!recipientChatId.equals(sender)) {
    //             SessionInfo recipientSession = sessionManager.getSessionInfo(recipientChatId);
    //             sendPacket(notificationJson, recipientSession.getIpAddress(), recipientSession.getPort());
    //             if (recipientSession != null && recipientSession.getKey() != null) {
    //                 // Initiate S2C flow for this recipient
    //                 System.out.println("Initiating S2C flow to forward message from {} to {} in room {}" + sender
    //                         + recipientChatId + roomId);
    //                 // udpSender.initiateServerToClientFlow( // Changed from requestHandler
    //                 // Constants.ACTION_RECEIVE_MESSAGE,
    //                 // messageJson,
    //                 // recipientSession.getIpAddress(),
    //                 // recipientSession.getPort(),
    //                 // recipientSession.getKey() // Use recipient's session key
    //                 // );

    //             } else {
    //                 System.out.println(
    //                         "Recipient '{}' in room '{}' is offline or key missing. Message saved in DB, not forwarded in real-time."
    //                                 + recipientChatId + roomId);
    //                 // Message is already saved, so offline users will get it later via get_messages
    //             }
    //         }
    //     }
    // }
=======

    private void forwardFileNotiToRoom(String senderChatId, String roomId, String fileMessage, Timestamp timestamp) {
        // Get participants from RoomDAO for persistence, or RoomManager for in-memory state
        // Using RoomDAO might be slightly safer if RoomManager state could be inconsistent
        Set<String> participants = roomDAO.getParticipantsInRoom(roomId);
        // Set<String> participants = roomManager.getUsersInRoom(roomId); // Alternative using in-memory state

        if (participants.isEmpty()) {
             log.warn("No participants found in RoomDAO/RoomManager for room '{}' to forward message.", roomId);
             return;
        }

        JsonObject messageJsonPacket = new JsonObject();
        messageJsonPacket.addProperty(Constants.KEY_ACTION, Constants.ACTION_RECEIVE_MESSAGE);
        JsonObject msgDataJson = new JsonObject();
        msgDataJson.addProperty("chat_id", senderChatId);
        msgDataJson.addProperty("room_id", roomId);
        msgDataJson.addProperty("content", fileMessage);
        messageJsonPacket.add(Constants.KEY_DATA, msgDataJson);

        log.debug("Forwarding message in room '{}' from '{}' to participants: {}", roomId, senderChatId, participants);

        for (String recipientChatId : participants) {
            if (!recipientChatId.equals(senderChatId)) {
                SessionInfo recipientSession = sessionManager.getSessionInfo(recipientChatId);
                System.out.println(recipientSession.getIpAddress());
                if (recipientSession.getKey() != null) {
                    // Initiate S2C flow for this recipient
                    log.debug("Initiating S2C flow to forward message from {} to {} in room {}", senderChatId, recipientChatId, roomId);
                    
                    sendPacket(messageJsonPacket, recipientSession.getIpAddress(), recipientSession.getPort() + 1);
                } else {
                    log.debug("Recipient '{}' in room '{}' is offline or key missing. Message saved in DB, not forwarded in real-time.", recipientChatId, roomId);
                    // Message is already saved, so offline users will get it later via get_messages
                }
            }
        }
    }
>>>>>>> 99b0d328
}<|MERGE_RESOLUTION|>--- conflicted
+++ resolved
@@ -43,18 +43,13 @@
             System.out.println("Received FIN for file '" + filePath + "' from " + senderChatId + " for " + roomId);
             ConcurrentSkipListMap<Integer, byte[]> chunks = incomingFileChunks.remove(fileIdentifier);
             if (chunks == null) {
-<<<<<<< HEAD
-                // System.out.println("No chunks found for file '" + filePath + "' from " + senderChatId + " for " + roomId);
-                // JsonObject responJsonPacket = createJsonPacket(Constants.ACTION_FILE_SEND_FIN, Constants.STATUS_FAILURE, "No chunks found for file " + filePath, null);
-                // sendPacket(responJsonPacket, clientAddress, clientPort);
-                System.out.println("---------------------------------------------------------null--");
-=======
+
                 System.out
                         .println("No chunks found for file '" + filePath + "' from " + senderChatId + " for " + roomId);
                 JsonObject responJsonPacket = createJsonPacket(Constants.ACTION_FILE_SEND_FIN, Constants.STATUS_FAILURE,
                         "No chunks found for file " + filePath, null);
                 sendPacket(responJsonPacket, clientAddress, clientPort);
->>>>>>> 99b0d328
+
                 return;
             }
            
@@ -78,12 +73,9 @@
                 filesForClients.computeIfAbsent(roomId, k -> new CopyOnWriteArrayList<>()).add(metaData);
 
                 // Gửi phản hồi thành công
-<<<<<<< HEAD
+
                 JsonObject responJsonPacket = createJsonPacket(Constants.ACTION_FILE_SEND_FIN, Constants.STATUS_SUCCESS, "File assembled successfully: " + totalBytesWritten + " bytes", jsonPacket);
-=======
-                JsonObject responJsonPacket = createJsonPacket(Constants.ACTION_FILE_SEND_FIN, Constants.STATUS_SUCCESS,
-                        "File assembled successfully: " + totalBytesWritten + " bytes", null);
->>>>>>> 99b0d328
+
                 sendPacket(responJsonPacket, clientAddress, clientPort);
 
                 System.out.println("File '" + filePath + "' is now available for client '" + roomId + "'");
@@ -123,7 +115,7 @@
             sendPacket(responJson, clientAddress, clientPort);
         }
     }
-<<<<<<< HEAD
+
     private String cleanFilePath(String filePath) {
         // Lấy tên file từ đường dẫn đầy đủ
         String fileName = Paths.get(filePath).getFileName().toString();
@@ -143,58 +135,13 @@
     //     // Set<String> participants = roomManager.getUsersInRoom(roomId); // Alternative
     //     // using in-memory state
 
-    //     if (participants.isEmpty()) {
-    //         System.out
-    //                 .println("No participants found in RoomDAO/RoomManager for room '{}' to forward message." + roomId);
-    //         return;
-    //     }
-
-    //     System.out.println(
-    //             "Forwarding message in room " + roomId + " from " + sender + " to participants: " + participants);
-
-    //     JsonObject notificationJson = new JsonObject();
-    //     notificationJson.addProperty(Constants.KEY_ACTION, Constants.ACTION_FILE_NOTI);
-    //     notificationJson.addProperty(Constants.KEY_STATUS, Constants.STATUS_SUCCESS);
-    //     notificationJson.addProperty(Constants.KEY_MESSAGE, "New file received: " + filename);
-    //     JsonObject fileData = new JsonObject();
-    //     fileData.addProperty("sender", sender);
-    //     fileData.addProperty("recipient", receiver);
-    //     fileData.addProperty("room_id", roomId);
-    //     fileData.addProperty("file_name", filename);
-
-    //     for (String recipientChatId : participants) {
-    //         System.out.println("Recipient in room " + roomId + ": " + recipientChatId);
-    //         if (!recipientChatId.equals(sender)) {
-    //             SessionInfo recipientSession = sessionManager.getSessionInfo(recipientChatId);
-    //             sendPacket(notificationJson, recipientSession.getIpAddress(), recipientSession.getPort());
-    //             if (recipientSession != null && recipientSession.getKey() != null) {
-    //                 // Initiate S2C flow for this recipient
-    //                 System.out.println("Initiating S2C flow to forward message from {} to {} in room {}" + sender
-    //                         + recipientChatId + roomId);
-    //                 // udpSender.initiateServerToClientFlow( // Changed from requestHandler
-    //                 // Constants.ACTION_RECEIVE_MESSAGE,
-    //                 // messageJson,
-    //                 // recipientSession.getIpAddress(),
-    //                 // recipientSession.getPort(),
-    //                 // recipientSession.getKey() // Use recipient's session key
-    //                 // );
-
-    //             } else {
-    //                 System.out.println(
-    //                         "Recipient '{}' in room '{}' is offline or key missing. Message saved in DB, not forwarded in real-time."
-    //                                 + recipientChatId + roomId);
-    //                 // Message is already saved, so offline users will get it later via get_messages
-    //             }
-    //         }
-    //     }
-    // }
-=======
 
     private void forwardFileNotiToRoom(String senderChatId, String roomId, String fileMessage, Timestamp timestamp) {
         // Get participants from RoomDAO for persistence, or RoomManager for in-memory state
         // Using RoomDAO might be slightly safer if RoomManager state could be inconsistent
         Set<String> participants = roomDAO.getParticipantsInRoom(roomId);
         // Set<String> participants = roomManager.getUsersInRoom(roomId); // Alternative using in-memory state
+
 
         if (participants.isEmpty()) {
              log.warn("No participants found in RoomDAO/RoomManager for room '{}' to forward message.", roomId);
@@ -227,5 +174,4 @@
             }
         }
     }
->>>>>>> 99b0d328
 }